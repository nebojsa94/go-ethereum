--- conflicted
+++ resolved
@@ -24,18 +24,14 @@
 	// Set Mining status
 	ethereum.Mining = true
 
-	data, _ := ethutil.Config.Db.Get([]byte("KeyRing"))
-	if len(data) == 0 {
+	if ethutil.GetKeyRing().Len() == 0 {
 		log.Println("No address found, can't start mining")
 		return
 	}
-
-	keyRing := ethutil.NewValueFromBytes(data)
-	addr := keyRing.Get(0).Bytes()
-	pair, _ := ethchain.NewKeyPairFromSec(ethutil.FromHex(hex.EncodeToString(addr)))
+	keyPair := ethutil.GetKeyRing().Get(0)
+	addr := keyPair.Address()
 
 	go func() {
-<<<<<<< HEAD
 		// Give it some time to connect with peers
 		time.Sleep(3 * time.Second)
 
@@ -44,13 +40,7 @@
 		}
 		log.Println("Miner started")
 
-		miner := ethminer.NewDefaultMiner(pair.Address(), ethereum)
-=======
-		keyPair := ethutil.GetKeyRing().Get(0)
-		addr := keyPair.Address()
-
 		miner := ethminer.NewDefaultMiner(addr, ethereum)
->>>>>>> f18ec51c
 		miner.Start()
 	}()
 }